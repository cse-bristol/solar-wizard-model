--- conflicted
+++ resolved
@@ -33,7 +33,6 @@
         Identifier("mb", "geom_4326"),
         {"job_id": job_id})
 
-<<<<<<< HEAD
     if command_to_gpkg(
         pg_conn, pg_uri, gpkg_fname, "%s" % L_BUILDINGS,
         src_srs=4326, dst_srs=4326,
@@ -56,6 +55,7 @@
         " bt.postcode as postcode, "
         """
         CASE 
+            WHEN ab.num_epc_certs = 0 THEN false
             WHEN ab.num_dom_epcs >= ab.num_epc_certs / 2 THEN true
             WHEN ab.num_non_dom_epcs + ab.num_decs > ab.num_epc_certs / 2 THEN false
         ELSE NULL END AS is_residential,
@@ -96,71 +96,6 @@
         simp_table=simplified_building_geoms_tbl,
     ) is not None:
         raise RuntimeError(f"Error running ogr2ogr")
-=======
-        if command_to_gpkg(
-            pg_conn, pg_uri, gpkg_fname, "%s" % _BUILDINGS,
-            src_srs=4326, dst_srs=4326,
-            overwrite=True,
-            command=
-            "WITH cte AS (SELECT toid, SUM(kwp) AS kwp, SUM(kwh_year) AS kwh "
-            " FROM models.pv_panel WHERE job_id = {job_id} GROUP BY toid) "
-            "SELECT "
-            " {os_run_id} AS run_id, "
-            " mp.job_id AS job_id, "
-            " toid AS toid, "
-            # ensure panels are aligned with buildings by putting them through the same transformation:
-            """
-            ST_Transform(mb.geom_27700,
-             '+proj=tmerc +lat_0=49 +lon_0=-2 +k=0.9996012717 +x_0=400000 '
-             '+y_0=-100000 +datum=OSGB36 +nadgrids=OSTN15_NTv2_OSGBtoETRS.gsb +units=m +no_defs',
-             4326) AS geom,
-            """
-            " bt.address as address, "
-            " bt.postcode as postcode, "
-            """
-            CASE 
-                WHEN ab.num_epc_certs = 0 THEN false
-                WHEN ab.num_dom_epcs >= ab.num_epc_certs / 2 THEN true
-                WHEN ab.num_non_dom_epcs + ab.num_decs > ab.num_epc_certs / 2 THEN false
-            ELSE NULL END AS is_residential,
-            """
-            " ab.has_rooftop_pv AS has_rooftop_pv, "                # Derived from EPC and pv_installations dataset
-            " ab.pv_roof_area_pct AS pv_rooftop_area_pct, "         # EPC
-            " ab.pv_peak_power AS pv_peak_power, "                  # EPC
-            " ab.listed_building_grade AS listed_building_grade, "  # Derived from Historic England listed buildings dataset.
-            " cte.kwh AS total_avg_energy_prod_kwh_per_year, "
-            " ab.la AS la_code, "                                   # Derived using OSMM and OS BoundaryLine (Open government license)
-            " ab.msoa_2011 AS msoa_2011, "                          # Derived using OSMM and census_boundaries (Open government license)
-            " ab.lsoa_2011 AS lsoa_2011, "                          # Derived using OSMM and census_boundaries (Open government license). Can be null if OA is not in ONSPD
-            " ab.oa_2011 AS oa_2011, "                              # Derived using OSMM and census_boundaries (Open government license)
-            " ab.ward AS ward, "                                    # Derived using OSMM and OS BoundaryLine (Open government license)
-            " ab.parish AS parish, "                                # Derived using OSMM and OS BoundaryLine (Open government license)
-            " ST_AsGeoJSON(ab.geom_4326) AS geom_str, "
-            " ST_X(ab.centroid) AS lon, "
-            " ST_Y(ab.centroid) AS lat, "
-            " ST_X(ST_Transform(ab.centroid, 27700)) AS easting, "
-            " ST_Y(ST_Transform(ab.centroid, 27700)) AS northing, "
-            " ST_AsGeoJSON(ab.centroid) AS centroid_str, "
-            " mp.height AS height, "
-            " tt.geojson AS geom_str_simplified, "
-            " CASE "
-            "  WHEN cte.kwp = 0 THEN 0 "
-            "  ELSE cte.kwh / cte.kwp "
-            " END AS kwh_per_kwp, "
-            " mp.exclusion_reason AS exclusion_reason "
-            "FROM aggregates.building ab "
-            "LEFT JOIN paf.by_toid bt USING (toid) "
-            "JOIN mastermap.building_27700 mb USING (toid) "
-            "JOIN models.pv_building mp USING (toid) "
-            "LEFT JOIN cte USING (toid) "
-            "JOIN {simp_table} tt ON (tt.id = toid) "
-            "WHERE mp.job_id = {job_id} ",
-            job_id=Literal(job_id),
-            os_run_id=Literal(os_run_id),
-            simp_table=simplified_building_geoms_tbl,
-        ) is not None:
-            raise RuntimeError(f"Error running ogr2ogr")
->>>>>>> 7dd56033
 
     sql_command(
         pg_conn,
